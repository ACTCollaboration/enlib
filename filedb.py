--- conflicted
+++ resolved
@@ -20,20 +20,12 @@
 		a default can be specified as
 			foo: foofiles/*.txt : foodefault.txt
 		
-<<<<<<< HEAD
 		The special class id specifies a regular expression to apply
-=======
-		The special class ids specifies a regular expression to apply
->>>>>>> 94bf1096
 		to another class in order to recover ids. This allows Filedb to
 		not only passively supply paths in response to ids, but also to
 		supply a list of ids to begin with (though no validation is done
 		to ensure that files exist for all those ids). The format for
-<<<<<<< HEAD
 		this rule is: id: [name] [regex]. The specified class must
-=======
-		this rule is: ids: [name] [regex]. The specified class must
->>>>>>> 94bf1096
 		already have been mentioned in the file.
 		"""
 		self.files   = {}
@@ -62,11 +54,6 @@
 		for entries with no matches. A filename is considered to match if it contains id
 		as a substring."""
 		res = bunch.Bunch()
-<<<<<<< HEAD
-		for c in self.classes:
-			files = self.classes[c]
-			res[c] = next((f for f in files if id in f), files[0] if len(files) == 1 else None)
-=======
 		for c in self.files:
 			files = self.files[c]
 			for fileset in files:
@@ -75,6 +62,5 @@
 				if match:
 					res[c] = match
 					break
->>>>>>> 94bf1096
 		res.id = id
 		return res