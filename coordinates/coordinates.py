"""This module provides conversions between astronomical coordinate systems.
When c is more developed, it might completely replace this
module. For now, it is used as a part of the implementation."""
import numpy as np, pyfsla
import astropy.coordinates as c, astropy.units as u
from enlib import utils
# Optional dependencies
try: from enlib import iers
except ImportError: pass
try: import ephem
except ImportError: pass

class default_site:
	lat  = -22.9585
	lon  = -67.7876
	alt  = 5188.
	T    = 273.15
	P    = 550.
	hum  = 0.2
	freq = 150.
	lapse= 0.0065
	base_tilt =    0.0107693
	base_az   = -114.9733961

def transform(from_sys, to_sys, coords, time=55500, site=default_site, pol=None, mag=None):
	"""Transforms coords[2,...] from system from_sys to system to_sys, where
	systems can be "hor", "cel" or "gal". For transformations involving
	"hor", the optional arguments time (in modified julian days) and site (which must
	contain .lat (rad), .lon (rad), .P (pressure, mBar), .T (temperature, K),
	.hum (humidity, 0.2 by default), .alt (altitude, m)). Returns an array
	with the same shape as the input. The coordinates are in ra,dec-ordering."""
	from_info, to_info = getsys_full(from_sys,time,site), getsys_full(to_sys,time,site)
	ihand = get_handedness(from_info[0])
	ohand = get_handedness(to_info[0])
	# Apply the specified transformation, optionally computing the induced
	# polarization rotation and apparent magnification
	def transfunc(coords):
		return transform_raw(from_info, to_info, coords, time=time, site=site)
	fields = []
	if pol: fields.append("ang")
	if mag: fields.append("mag")
	if pol is None and mag is None:
		if len(coords) > 2: fields.append("ang")
		if len(coords) > 3: fields.append("mag")
	meta = transform_meta(transfunc, coords[:2], fields=fields)

	# Fix the polarization convention. We use healpix
	if "ang" in fields:
		if ihand != ohand: meta.ang -= np.pi
		if ohand != 'L':   meta.ang = -meta.ang
	# Create the output array. This is a bit cumbersome because
	# each of the output columns can be either ang or mag, which
	# might or might not have previous values that need to be
	# updated. It is this way to keep backward compatibility.
	res = np.zeros((2+len(fields),) + meta.ocoord.shape[1:])
	res[:2] = meta.ocoord
	off = 2
	for i, f in enumerate(fields):
		if f == "ang":
			if len(coords) > 2: res[off+i] = coords[2] + meta.ang
			else: res[off+i] = meta.ang
		elif f == "mag":
			if len(coords) > 3: res[off+i] = coords[3] * meta.mag
			else: res[off+i] = meta.mag
	return res

def transform_meta(transfun, coords, fields=["ang","mag"], offset=5e-7):
	"""Computes metadata for the coordinate transformation functor
	transfun applied to the coordinate array coords[2,...],
	such as the induced rotation, magnification.

	Currently assumes that input and output coordinates are in
	non-zenith polar coordinates. Might generalize this later.
	"""
	if "mag_brute" in fields: ntrans = 3
	elif "ang" in fields: ntrans = 2
	else: ntrans = 1
	coords  = np.asarray(coords)
	offsets = np.array([[0,0],[1,0],[0,1]])*offset
	# Transform all the coordinates. We assume we aren't super-close to the poles
	# either before or after the transformation.
	ocoords = np.zeros((ntrans,2)+coords.shape[1:])
	ocoords = None
	for i in range(ntrans):
		# Transpose to get broadcasting right
		a = transfun((coords.T + offsets[i].T).T)
		if ocoords is None:
			ocoords = np.zeros((ntrans,)+a.shape, a.dtype)
		ocoords[i] = a

	class Result: pass
	res = Result()
	res.icoord = coords
	res.ocoord = ocoords[0]

	# Compute the individual properties we're interested in
	diff = utils.rewind(ocoords[1:]-ocoords[0,None])
	if "ang" in fields:
		# We only need the theta offset of this one. We started with
		# an offset in the [1,0] direction, and want to know how
		# far we have rotated away from this direction. This
		# Uses the IAU tangent plane angle convention:
		# http://healpix.jpl.nasa.gov/html/intronode12.htm
		# and assumes that both input and putput coordinates have the
		# same handedness. This is not always the case, for example
		# with horizontal to celestial coordinate transformations.
		# In these cases, the caller must correct there resulting angle
		# manually.
		phiscale = np.cos(ocoords[0,1])
		res.ang = np.arctan2(diff[0,1],diff[0,0]*phiscale)
	if "mag" in fields:
		res.mag = np.cos(res.icoord[1])/np.cos(res.ocoord[1])
	if "mag_brute" in fields:
		# Compute the ratio of the areas of the triangles
		# made up by the three point-sets in the input and
		# output coordinates. This ratio is always 1 when
		# using physical areas, so we instead compute the
		# apparent areas here.
		def tri_area(diff):
			return 0.5*np.abs(diff[0,0]*diff[1,1]-diff[0,1]*diff[1,0])
		res.mag = (tri_area(diff).T/tri_area(offsets[1:]-offsets[0]).T).T
	return res

def transform_raw(from_sys, to_sys, coords, time=None, site=None):
	"""Transforms coords[2,...] from system from_sys to system to_sys, where
	systems can be "hor", "cel" or "gal". For transformations involving
	"hor", the optional arguments time (in modified julian days) and site (which must
	contain .lat (rad), .lon (rad), .P (pressure, mBar), .T (temperature, K),
	.hum (humidity, 0.2 by default), .alt (altitude, m)). Returns an array
	with the same shape as the input. The coordinates are in ra,dec-ordering.

	coords and time will be broadcast such that the result has the same shape
	as coords*time[None]."""
	# Prepare input and output arrays
	if time is None:
		coords = np.array(coords)[:2]
	else:
		time   = np.asarray(time)
		coords = np.asarray(coords)
		# Broadasting. A bit complicated because we want to handle
		# both time needing to broadcast and coords needing to
		time   = time + np.zeros(coords[0].shape,time.dtype)
		coords = (coords.T + np.zeros(time.shape,coords.dtype)[None].T).T
	# flatten, so the rest of the code can assume that coordinates are [2,N]
	# and time is [N]
	oshape = coords.shape
	coords= np.ascontiguousarray(coords.reshape(2,-1))
	if time is not None: time = time.reshape(-1)
	# Perform the actual coordinate transformation. There are three classes of
	# transformations here:
	# 1. To/from object-centered coordinates
	# 2. cel-hor transformation, using slalib
	# 3. cel-gal transformation, using astropy
	(from_sys,from_ref), (to_sys,to_ref) = getsys_full(from_sys,time,site), getsys_full(to_sys,time,site)
	if from_ref is not None: coords[:] = decenter(coords, from_ref)
	while True:
		if from_sys == to_sys: break
		elif from_sys == "tele":
			coords[:] = tele2hor(coords, site, copy=False)
			from_sys  = "altaz"
		elif from_sys == "altaz" and to_sys in ["tele"]:
			coords[:] = hor2tele(coords, site, copy=False)
			from_sys  = "tele"
		elif from_sys == "altaz":
			coords[:] = hor2cel(coords, time, site, copy=False)
			from_sys = "icrs"
		elif from_sys == "icrs" and to_sys in ["altaz","tele"]:
			coords[:] = cel2hor(coords, time, site, copy=False)
			from_sys = "altaz"
		else:
			to_sys_astropy = nohor(to_sys)
			coords[:] = transform_astropy(from_sys, to_sys_astropy, coords)
			from_sys = to_sys_astropy
	if to_ref is not None: coords[:] = recenter(coords, to_ref)
	return coords.reshape(oshape)

def transform_astropy(from_sys, to_sys, coords):
	"""As transform, but only handles the systems supported by astropy."""
	from_sys, to_sys = getsys(from_sys), getsys(to_sys)
	if from_sys == to_sys: return coords
	unit   = u.radian
	coords = c.SkyCoord(coords[0], coords[1], frame=from_sys, unit=unit)
	coords = coords.transform_to(to_sys)
	names  = coord_names[to_sys]
	return np.asarray([
		getattr(getattr(coords, names[0]),unit.name),
		getattr(getattr(coords, names[1]),unit.name)])

def hor2cel(coord, time, site, copy=True):
	coord  = np.array(coord, copy=copy)
	trepr  = time[len(time)/2]
	info   = iers.lookup(trepr)
	ao = pyfsla.sla_aoppa(trepr, info.dUT, site.lon*utils.degree, site.lat*utils.degree, site.alt,
		info.pmx*utils.arcsec, info.pmy*utils.arcsec, site.T, site.P, site.hum,
		299792.458/site.freq, site.lapse)
	am = pyfsla.sla_mappa(2000.0, trepr)
	# This involves a transpose operation, which is not optimal
	pyfsla.aomulti(time, coord.T, ao, am)
	return coord

def cel2hor(coord, time, site, copy=True):
	# This is very slow for objects near the horizon!
	coord  = np.array(coord, copy=copy)
	trepr  = time[len(time)/2]
	info   = iers.lookup(trepr)
	ao = pyfsla.sla_aoppa(trepr, info.dUT, site.lon*utils.degree, site.lat*utils.degree, site.alt,
		info.pmx*utils.arcsec, info.pmy*utils.arcsec, site.T, site.P, site.hum,
		299792.458/site.freq, site.lapse)
	am = pyfsla.sla_mappa(2000.0, trepr)
	# This involves a transpose operation, which is not optimal
	pyfsla.oamulti(time, coord.T, ao, am)
	return coord

def tele2hor(coord, site, copy=True):
	coord = np.array(coord, copy=copy)
	coord = euler_rot([site.base_az*utils.degree, site.base_tilt*utils.degree, -site.base_az*utils.degree], coord)
	return coord

def hor2tele(coord, site, copy=True):
	coord = np.array(coord, copy=copy)
	coord = euler_rot([site.base_az*utils.degree, -site.base_tilt*utils.degree, -site.base_az*utils.degree], coord)
	return coord

def euler_mat(euler_angles, kind="zyz"):
	"""Defines the rotation matrix M for a ABC euler rotation,
	such that M = A(alpha)B(beta)C(gamma), where euler_angles =
	[alpha,beta,gamma]. The default kind is ABC=ZYZ."""
	alpha, beta, gamma = euler_angles
	R1 = utils.rotmatrix(gamma, kind[2])
	R2 = utils.rotmatrix(beta,  kind[1])
	R3 = utils.rotmatrix(alpha, kind[0])
	return np.einsum("...ij,...jk->...ik",np.einsum("...ij,...jk->...ik",R3,R2),R1)

def euler_rot(euler_angles, coords, kind="zyz"):
	coords = np.asarray(coords)
	co     = coords.reshape(2,-1)
	M      = euler_mat(euler_angles, kind)
	rect   = utils.ang2rect(co, False)
	rect   = np.einsum("...ij,j...->i...",M,rect)
	co     = utils.rect2ang(rect, False)
	return co.reshape(coords.shape)

def recenter(angs, center):
	"""Recenter coordinates "angs" (as ra,dec) on the location given by "center",
	such that center moves to the north pole."""
	# Performs the rotation E(0,-theta,-phi). Originally did
	# E(phi,-theta,-phi), but that is wrong (at least for our
	# purposes), as it does not preserve the relative orientation
	# between the boresight and the sun. For example, if the boresight
	# is at the same elevation as the sun but 10 degrees higher in az,
	# then it shouldn't matter what az actually is, but with the previous
	# method it would.
	#
	# Now supports specifying where to recenter by specifying center as
	# lon_from,lat_from,lon_to,lat_to
	if len(center) == 4: ra0, dec0, ra1, dec1 = center
	elif len(center) == 2: ra0, dec0, ra1, dec1 = center[0], center[1], 0, np.pi/2
	return euler_rot([ra1,dec0-dec1,-ra0], angs, kind="zyz")
def decenter(angs, center):
	"""Inverse operation of recenter."""
	if len(center) == 4: ra0, dec0, ra1, dec1 = center
	elif len(center) == 2: ra0, dec0, ra1, dec1 = center[0], center[1], 0, np.pi/2
	return euler_rot([ra0,dec1-dec0,-ra1],  angs, kind="zyz")

def nohor(sys): return sys if sys not in ["altaz","tele"] else "icrs"
def getsys(sys): return str2sys[sys.lower()] if isinstance(sys,basestring) else sys
def get_handedness(sys):
	"""Return the handedness of the coordinate system sys, as seen from inside
	the celestial sphere, in the standard IAU convention."""
	if sys in ["altaz"]: return 'R'
	else: return 'L'

def getsys_full(sys, time=None, site=None):
	"""Handles our expanded coordinate system syntax: base[:ref[:refsys]].
	This allows a system to be recentered on a given position or object.
	The argument can either be a string of the above format (with [] indicating
	optional parts), or a list of [base, ref, refsys]. Returns a parsed
	and expanded version, where the systems have been replaced by full
	system objects (or None), and the reference point has been expanded
	into coordinates (or None), and rotated into the base system.
	Coordinates are separated by _.

	Example: Horizontal-based coordinates with the Moon centered at [0,0]
	would be hor:Moon/0_0.
	
	Used to be sys:center_on/center_at:sys_of_center_coordinates. But much
	more flexible to do sys:center_on:sys/center_at:sys. This syntax
	would be backwards compatible, though it's starting to get a bit clunky.
	"""
	if isinstance(sys, basestring): sys = sys.split(":",1)
	else:
		try: sys = list(sys)
		except TypeError: sys = [sys]
	if len(sys) < 2: sys += [None]*(2-len(sys))
	base, ref = sys
	base = getsys(base)
	prevsys = base
	#refsys = getsys(refsys) if refsys is not None else base
	if ref is None: return [base, ref]
	if isinstance(ref, basestring):
		# In general ref is ref:refsys/refto:reftosys. Here
		# ref and refto are are either an object name or a position in the format
		# lat_lon. comma would have been preferable, but we reserve that
		# for from_sys,to_sys uses for backwards compatibility with
		# existing programs.
		ref_expanded = []
		for ref_refsys in ref.split("/"):
			# In our first format, ref is a set of coordinates in degrees
<<<<<<< HEAD
			r = ref_refsys[0]
			refsys = getsys(ref_refsys[1]) if len(ref_refsys) > 1 else prevsys
=======
			toks = ref_refsys.split(":")
			r = toks[0]
			refsys = getsys(toks[1]) if len(toks) > 1 else prevsys
>>>>>>> 37cc95ff
			try:
				r = np.asfarray(r.split("_"))*utils.degree
				assert(r.ndim == 1 and len(r) == 2)
				r = transform_raw(refsys, base, r[:,None], time=time, site=site)
			except ValueError:
				# Otherwise, treat as an ephemeris object
				r = ephem_pos(r, time)
				r = transform_raw("equ", base, r, time=time, site=site)
			ref_expanded += list(r)
			prevsys = refsys
		ref = np.array(ref_expanded)
	return [base, ref]

def ephem_pos(name, mjd):
	"""Given the name of an ephemeris object from pyephem and a
	time in modified julian date, return its position in ra, dec
	in radians in equatorial coordinates."""
	mjd = np.asarray(mjd)
	djd = mjd + 2400000.5 - 2415020
	obj = getattr(ephem, name)()
	if mjd.ndim == 0:
		obj.compute(djd)
		return np.array([float(obj.a_ra), float(obj.a_dec)])
	else:
		res = np.empty((2,djd.size))
		for i, t in enumerate(djd.reshape(-1)):
			obj.compute(t)
			res[0,i] = float(obj.a_ra)
			res[1,i] = float(obj.a_dec)
		return res.reshape((2,)+djd.shape)

def interpol_pos(from_sys, to_sys, name_or_pos, mjd, site=None, dt=10):
	"""Given the name of an ephemeris object or a [ra,dec]-type position
	in radians in from_sys, compute its position in the specified coordinate system for
	each mjd. The mjds are assumed to be sampled densely enough that
	interpolation will work. For ephemeris objects, positions are
	computed in steps of 10 seconds by default (controlled by the dt argument)."""
	box  = utils.widen_box([np.min(mjd),np.max(mjd)], 1e-2)
	sub_nsamp = max(3,int((box[1]-box[0])*24.*3600/dt))
	sub_mjd = np.linspace(box[0], box[1], sub_nsamp, endpoint=True)
	if isinstance(name_or_pos, basestring):
		sub_from = ephem_pos(name_or_pos, sub_mjd)
	else:
		pos = np.asarray(name_or_pos)
		assert pos.ndim == 1
		sub_from = np.zeros([2,sub_nsamp])
		sub_from[:] = np.asarray(name_or_pos)[:,None]
	sub_pos = transform_raw(from_sys, to_sys, sub_from, time=sub_mjd, site=site)
	sub_pos[1] = utils.rewind(sub_pos[1], ref="auto")
	inds = (mjd-box[0])*(sub_nsamp-1)/(box[1]-box[0])
	full_pos= utils.interpol(sub_pos, inds[None], order=3)
	return full_pos

def make_mapping(dict): return {value:key for key in dict for value in dict[key]}
str2sys = make_mapping({
	"galactic": ["gal", "galactic"],
	"icrs":     ["equ", "equatorial", "cel", "celestial", "icrs"],
	"altaz":    ["altaz", "azel", "hor", "horizontal"],
	"tele":     ["tele","telescope"],
	"barycentrictrueecliptic": ["ecl","ecliptic","barycentrictrueecliptic"],
	})
coord_names = {
	"galactic": ["l","b"],
	"icrs": ["ra","dec"],
	"altaz":["az","alt"],
	"barycentrictrueecliptic":["lon","lat"],
	"tele":["az","alt"],
	}<|MERGE_RESOLUTION|>--- conflicted
+++ resolved
@@ -306,14 +306,9 @@
 		ref_expanded = []
 		for ref_refsys in ref.split("/"):
 			# In our first format, ref is a set of coordinates in degrees
-<<<<<<< HEAD
-			r = ref_refsys[0]
-			refsys = getsys(ref_refsys[1]) if len(ref_refsys) > 1 else prevsys
-=======
 			toks = ref_refsys.split(":")
 			r = toks[0]
 			refsys = getsys(toks[1]) if len(toks) > 1 else prevsys
->>>>>>> 37cc95ff
 			try:
 				r = np.asfarray(r.split("_"))*utils.degree
 				assert(r.ndim == 1 and len(r) == 2)
