--- conflicted
+++ resolved
@@ -1181,11 +1181,10 @@
 		res = np.einsum("...ij,...kj->...ik",V*E[...,None,:],V)
 		return res
 
-<<<<<<< HEAD
 def nint(a):
 	"""Return a rounded to the nearest integer, as an integer."""
 	return np.int0(np.round(a))
-=======
+
 format_regex = r"%(\([a-zA-Z]\w*\)|\(\d+)\)?([ +0#-]*)(\d*|\*)(\.\d+|\.\*)?(ll|[lhqL])?(.)"
 def format_to_glob(format):
 	"""Given a printf format, construct a glob pattern that will match
@@ -1238,5 +1237,4 @@
 			else: return NotImplementedError("Format character '%s'" % type)
 			omid = prepad + open + omid + num + r")" + postpad
 			return opre + omid + opost
-	return re.sub(ireg, subfun, format)
->>>>>>> 41843922
+	return re.sub(ireg, subfun, format)