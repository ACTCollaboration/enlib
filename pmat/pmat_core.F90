module pmat_core

	private map_block_prepare, map_block_finish
	private map_block_prepare_shifted_flat, map_block_finish_shifted_flat
	private map_block_prepare_direct_flat, map_block_finish_direct_flat

contains

! Scinet benchmark results (OMP 16 on standard node):
!ip fast     d  1 tb 1.9105 t  0.889: 0.091 0.000  0.789 0.009 v 7.2496799e+09 1.182
!ip std_bi_0 d  1 tb 0.1321 t  3.353: 0.034 1.846  1.384 0.014 v 7.2498084e+09 0.000
!ip std_bi_1 d  1 tb 0.1325 t  4.104: 0.039 1.756  2.220 0.014 v 3.6996657e+09 0.000
!ip std_bi_3 d  1 tb 0.1322 t  5.563: 0.039 1.646  3.786 0.014 v 5.0880599e+09 0.000
!ip fast     d -1 tb 1.9821 t  1.321: 0.059 0.000  1.221 0.041 v 1.5651278e+13 1.174
!ip std_bi_0 d -1 tb 0.1270 t  4.717: 0.026 1.572  3.012 0.056 v 1.5650680e+13 0.000
!ip std_bi_1 d -1 tb 0.1265 t  7.240: 0.026 1.542  5.568 0.053 v 1.5856977e+13 0.000
!ip std_bi_3 d -1 tb 0.1328 t 18.186: 0.026 1.492 16.562 0.055 v 1.6075638e+13 0.000
!
!fast corresponds to sint below. std is faster than before because of the simplified
!phase optimization, but not as fast as sphase_bi because it doesn't use shifting.
!Shifting makes assumptions about the scanning pattern, and when those assumptions are
!valid, we can just as well go all the way to fast.

! Scinet benchmark results from testing phase (these are quite different on my dektop):
!std_bi    d  1 tb 0.1304 t 4.066: 0.000 0.040 2.201 1.736 0.015 v 7.2498084e+09 0.000
!shift_bi  d  1 tb 0.1230 t 3.493: 0.000 0.027 2.558 0.843 0.010 v 7.2498084e+09 0.000
!sbuf_bi   d  1 tb 0.1287 t 3.330: 0.000 0.027 2.484 0.750 0.010 v 7.2498084e+09 0.000
!sphase_bi d  1 tb 0.1290 t 2.591: 0.000 0.027 1.922 0.574 0.010 v 7.2498084e+09 0.000
!spoly     d  1 tb 0.1229 t 2.417: 0.000 0.031 1.438 0.883 0.010 v 7.2496794e+09 0.000
!sint      d  1 tb 0.1222 t 0.890: 0.000 0.027 0.000 0.800 0.009 v 7.2496794e+09 1.165
!std_bi    d -1 tb 0.1229 t 5.501: 0.000 0.026 2.183 3.192 0.049 v 1.5650679e+13 0.000
!shift_bi  d -1 tb 0.1232 t 3.971: 0.000 0.017 2.426 1.445 0.050 v 1.5650678e+13 0.000
!sbuf_bi   d -1 tb 0.1255 t 5.716: 0.000 0.237 2.618 1.017 1.343 v 1.5650677e+13 0.000
!sphase_bi d -1 tb 0.1232 t 4.456: 0.000 0.236 1.848 0.566 1.334 v 1.5647073e+13 0.000
!spoly     d -1 tb 0.1294 t 4.180: 0.000 0.243 1.236 0.877 1.346 v 1.5651279e+13 0.000
!sint      d -1 tb 0.1729 t 1.289: 0.000 0.017 0.000 1.197 0.041 v 1.5651279e+13 1.480
!
! Overall sint (shifted poly int-pixels with simplified phase) takes
! 1.3 (build) + 0.9 (forward) + 1.3 (backward) = 3.5 s, while old takes
! 4.1 (forward) + (5.5) (backward) = 9.6 s, so sint is 2.7 times faster.
! Just applying the shift gives 3.5 (forw) + 4.0 (back) = 7.5 s, which is
! a much smaller gain because the time is dominated by the pointing interpolation.
! Simplifying the phase appears always to be a win, and should be implemented as
! standard, I think. We don't need to support scaling of T or a different number
! than 3 components.
!
! The faster techniques I've implemented here are less
! general than the standard mapmaker, so I want to keep
! that too. So I don't think removing most of the options
! is a good choice either. But I could support just a few
! extreme cases. First of all: only support precompute for
! shifted integer-pixels, since these only need 4+4+4 bytes
! per det-sample (~2.8 GB) instead of (8+8+4+4) bytes (5.6 GB).
! (For double prec data, these would be 4+8+8 and 8+8+8+8,
! so a smaller relative difference).
! Should pixels be stored as 1d indices? Could be faster, as
! multiplications are precomputed, and could support longer scans
! as long as they aren't too wide. The full sky has less than
! 0.9 billion pixels, so a single 4-byte index can support the
! whole sky in the same space as two 2d pixels. They are much
! more opaque, though, and would prevent me from reusing the
! same projections.

! 1. Precomputed integer-pixel shifted polynomial. The fastest
!    case, and sufficient for normal mapmaking in normal coordinate
!    systems.
! 2. Direct unshifted grid. Slowest but general, and can support higher
!    order mapmaking because it isn't shifted.


	!!!! Direct unshifted grid !!!!

	subroutine pmat_map_direct_grid( &
		dir,                           &! Direction of direction: 1: forward (map2tod), -1: backward (tod2map)
		tod, tmul,                     &! The tod(nsamp,ndet)  and what to multiply it by
		map, mmul,                     &! The map(nx,ny,ncomp) and what to multiply it by
		pmet,                          &! Grid pointing interpol variant: 1: bilinear, 2:gradient
		mmet,                          &! Map projection method: 1: nearest, 2:bilinear, 3:bicubic
		bore, hwp, det_pos, det_comps, &! Input pointing
		rbox, nbox, yvals,             &! Interpolation grid
		wbox, nphi,                    &! wbox({y,x},{from,to}) pixbox and sky wrap in pixels
		times                          &! Benchmark times for each step.
	)
		use omp_lib
		implicit none
		! Parameters
		integer(4), intent(in)    :: dir, nbox(:), wbox(:,:), nphi, pmet, mmet
		real(8),    intent(in)    :: bore(:,:), hwp(:,:), yvals(:,:), det_pos(:,:), rbox(:,:)
		real(8),    intent(in)    :: det_comps(:,:)
		real(_),    intent(in)    :: tmul, mmul
		real(_),    intent(inout) :: tod(:,:), map(:,:,:)
		real(8),    intent(inout) :: times(:)
		! Work
		real(8),    allocatable   :: pix(:,:)
		real(_),    allocatable   :: wmap(:,:,:), phase(:,:)
		integer(4), allocatable   :: xmap(:)
		integer(4) :: nsamp, ndet, di, steps(3)
		real(8)    :: x0(3), inv_dx(3), t1, t2, tloc1, tloc2, tpoint, tproj
		nsamp   = size(bore, 2)
		ndet    = size(det_comps, 2)
		t1 = omp_get_wtime()
		call interpol_prepare(nbox, rbox, steps, x0, inv_dx)
		t2 = omp_get_wtime()
		times(1) = times(1) + t2-t1
		call map_block_prepare(dir, wbox, nphi, mmul, map, wmap, xmap)
		t1 = omp_get_wtime()
		times(2) = times(1) + t1-t2
<<<<<<< HEAD
		tpoint = 0; tproj = 0
=======
		tpoint = 0; tproj = 0 ! avoid ifort overeager optimization
>>>>>>> 10df157f
		!$omp parallel do private(di, pix, phase, tloc1, tloc2) reduction(+:tpoint,tproj)
		do di = 1, ndet
			tloc1 = omp_get_wtime()
			allocate(pix(2,nsamp), phase(3,nsamp))
			call build_pointing_grid(pmet, bore, hwp, pix, phase, &
				det_pos(:,di), det_comps(:,di), steps, x0, inv_dx, yvals)
			call cap_pixels(pix, wbox)
			tloc2 = omp_get_wtime()
			tpoint = tpoint + tloc2-tloc1
			select case(mmet)
			! 0.0648 / 0.1714, tod2map slower due to atomic, but separate buffers
			! is even slower for nthread > 8
			case(0); call project_map_nearest (dir, tod(:,di), tmul, wmap, pix, phase)
			case(1); call project_map_bilinear(dir, tod(:,di), tmul, wmap, pix, phase)
			case(3); call project_map_bicubic (dir, tod(:,di), tmul, wmap, pix, phase)
			end select
			deallocate(pix, phase)
			tloc1 = omp_get_wtime()
			tproj = tproj + tloc1-tloc2
		end do
		t2 = omp_get_wtime()
		times(3) = times(3) + (t2-t1)*tpoint/(tpoint+tproj)
		times(4) = times(4) + (t2-t1)*tproj /(tpoint+tproj)
		call map_block_finish(dir, wbox, mmul, map, wmap, xmap)
		t1 = omp_get_wtime()
		times(5) = times(5) + t1-t2
	end subroutine

	subroutine map_block_prepare(dir, wbox, nphi, mmul, map, wmap, xmap)
		use omp_lib
		implicit none
		integer(4), intent(in)    :: dir, wbox(:,:), nphi
		real(_),    intent(in)    :: map(:,:,:), mmul
		real(_),    intent(inout), allocatable :: wmap(:,:,:)
		integer(4), intent(inout), allocatable :: xmap(:)
		integer(4) :: nwx, nwy, ix, iy, ox, oy, ic, pcut
		! Set up our work map based on the relevant subset of pixels.
		nwy = wbox(1,2)-wbox(1,1)
		nwx = wbox(2,2)-wbox(2,1)
		allocate(wmap(3,nwx,nwy))
		! Set up the pixel wrap remapper
		allocate(xmap(nwx))
		pcut = -(nphi-size(map,1))/2
		do ix = 1, nwx
			ox = modulo(ix-1+wbox(2,1)-pcut,nphi)+pcut+1
			xmap(ix) = max(1,min(size(map,1),ox))
		end do
		!$omp parallel workshare
		wmap = 0
		!$omp end parallel workshare
		if (dir > 0) then
			! map2tod. Copy values over so we can add them to the tod later
			! 5% of total cost
			!$omp parallel do private(iy,ix,ic,oy)
			do iy = 1, nwy
				oy = max(1,min(size(map,2),iy+wbox(1,1)))
				do ic = 1, size(map,3)
					do ix = 1, nwx
						wmap(ic,ix,iy) = map(xmap(ix),oy,ic)*mmul
					end do
				end do
			end do
		end if
	end subroutine

	subroutine map_block_finish(dir, wbox, mmul, map, wmap, xmap)
		implicit none
		integer(4), intent(in)    :: dir, wbox(:,:)
		real(_),    intent(inout) :: map(:,:,:)
		real(_),    intent(in)    :: mmul
		real(_),    intent(inout), allocatable :: wmap(:,:,:)
		integer(4), intent(inout), allocatable :: xmap(:)
		integer(4) :: nwx, nwy, ix, iy, ox, ic, oy
		nwy = wbox(1,2)-wbox(1,1)
		nwx = wbox(2,2)-wbox(2,1)
		if (dir < 0) then
			! tod2map, must copy out result from wmap. map is
			! usually bigger than wmap, so optimize loop for it
			!$omp parallel do private(iy,ix,ic,ox,oy)
			do iy = 1, nwy
				oy = max(1,min(size(map,2),iy+wbox(1,1)))
				do ic = 1, size(map,3)
					do ix = 1, nwx
						map(xmap(ix),oy,ic) = map(xmap(ix),oy,ic)*mmul + wmap(ic,ix,iy)
					end do
				end do
			end do
		end if
		deallocate(wmap, xmap)
	end subroutine

	subroutine build_pointing_grid( &
		pmet, bore, hwp, pix, phase, &
		det_pos, det_comps, steps, x0, inv_dx, yvals)
		implicit none
		integer(4), intent(in)    :: steps(:), pmet
		real(8),    intent(in)    :: bore(:,:), hwp(:,:), det_pos(:), det_comps(:), x0(:), inv_dx(:), yvals(:,:)
		real(8),    intent(inout) :: pix(:,:)
		real(_),    intent(inout) :: phase(:,:)
		integer(4) :: nsamp, xind(3), ig, si
		logical    :: use_hwp
		real(8)    :: xrel(3), point(4), work(4,4), tmp
		nsamp = size(bore,2)
		use_hwp = hwp(1,1) .ne. 0 .or. hwp(2,1) .ne. 0
		do si = 1, nsamp
			xrel = (bore(:,si)+det_pos(:)-x0)*inv_dx
			xind = floor(xrel)
			xrel = xrel - xind
			ig   = sum(xind*steps)+1
			! Manual expansion of bilinear interpolation. Pretty bad memory
			! access pattern, sadly. But despite the huge number of operations
			! compared to gradient interpolation, it's about the same speed.
			select case(pmet)
			case(1)
				! ops: about (2+4+2+4+4)*7 = 112
				work(:,1) = yvals(:,ig)*(1-xrel(1)) + yvals(:,ig+steps(1))*xrel(1)
				work(:,2) = yvals(:,ig+steps(2))*(1-xrel(1)) + yvals(:,ig+steps(2)+steps(1))*xrel(1)
				work(:,3) = yvals(:,ig+steps(3))*(1-xrel(1)) + yvals(:,ig+steps(3)+steps(1))*xrel(1)
				work(:,4) = yvals(:,ig+steps(2)+steps(3))*(1-xrel(1)) + yvals(:,ig+steps(2)+steps(3)+steps(1))*xrel(1)
				work(:,1) = work(:,1)*(1-xrel(2)) + work(:,2)*xrel(2)
				work(:,2) = work(:,3)*(1-xrel(2)) + work(:,4)*xrel(2)
				point = work(:,1)*(1-xrel(3)) + work(:,2)*xrel(3)
			case(2)
				point = yvals(:,ig) + &
					(yvals(:,ig+steps(1))-yvals(:,ig))*xrel(1) + &
					(yvals(:,ig+steps(2))-yvals(:,ig))*xrel(2) + &
					(yvals(:,ig+steps(3))-yvals(:,ig))*xrel(3)
			end select
			! Make 1-indexed
			pix(1:2,si) = point(1:2)+1
			phase(1:2,si) = det_comps(2:3)
			if(use_hwp) then
				tmp = phase(1,si)
				phase(1,si) = -hwp(1,si)*tmp + hwp(2,si)*phase(2,si)
				phase(2,si) = +hwp(2,si)*tmp + hwp(1,si)*phase(2,si)
			end if
			! Then the sky rotation
			tmp = phase(1,si)
			phase(1,si) = point(3)*tmp - point(4)*phase(2,si)
			phase(2,si) = point(4)*tmp + point(3)*phase(2,si)
		end do
	end subroutine

	! ops: about nsamp * 7
	subroutine project_map_nearest( &
		dir, tod, tmul, map, pix, phase)
		use omp_lib
		implicit none
		! Parameters
		integer(4), intent(in)    :: dir
		real(8),    intent(in)    :: pix(:,:)
		real(_),    intent(in)    :: tmul, phase(:,:)
		real(_),    intent(inout) :: tod(:), map(:,:,:)
		! Work
		real(_)    :: v
		integer(4) :: nsamp, si, ci, p(2), nproc
		nsamp = size(tod)
		nproc = omp_get_num_threads()
		if(dir > 0) then
			! No clobber avoidance needed
			do si = 1, nsamp
				p = nint(pix(:,si))
				if(tmul .eq. 0) then
					tod(si) = map(1,p(2),p(1)) + sum(map(2:3,p(2),p(1))*phase(1:2,si))
				else
					tod(si) = tod(si)*tmul + map(1,p(2),p(1)) + sum(map(2:3,p(2),p(1))*phase(1:2,si))
				end if
			end do
		else
			if(nproc > 1) then
				do si = 1, nsamp
					p = nint(pix(:,si))
					!$omp atomic
					map(1,p(2),p(1)) = map(1,p(2),p(1)) + tod(si)*tmul
					do ci = 2, 3
						v = (tod(si)*tmul)*phase(ci-1,si)
						!$omp atomic
						map(ci,p(2),p(1)) = map(ci,p(2),p(1)) + v
					end do
				end do
			else
				! Avoid slowing down single-proc case with atomics
				do si = 1, nsamp
					p = nint(pix(:,si))
					map(1,p(2),p(1)) = map(1,p(2),p(1)) + tod(si)*tmul
					do ci = 2, 3
						v = (tod(si)*tmul)*phase(ci-1,si)
						map(ci,p(2),p(1)) = map(ci,p(2),p(1)) + v
					end do
				end do
			end if
		end if
	end subroutine

	! In bilinear interpolation the value of a pixel will
	! be an estimate of the value at the center of the pixel
	! rather than the average inside it (though perhaps putting
	! the degrees of freedom off by half a pixel would be more
	! stable). Coordinates inside one pixel go from -0.5 to 0.5.
	! If less than zero, we use
	!  v(-1)*(-dx) + v(0)*(1+dx)
	! otherwise it is
	!  v(+1)*( dx) + v(0)*(1-dx)
	! We can unify these by using floor instead of nint. Let p = floor(pix),
	! v0=map(p), v1=map(p+1), x = pix-p. Then the value is
	!  v0*(1-x) + v1*x
	! Sadly, our pixel truncation in the pixel calculation is not
	! enough to avoid OOB in this case. Must handle this ourselves.
	subroutine project_map_bilinear( &
		dir, tod, tmul, map, pix, phase)
		use omp_lib
		implicit none
		! Parameters
		integer(4), intent(in)    :: dir
		real(8),    intent(in)    :: pix(:,:)
		real(_),    intent(in)    :: tmul, phase(:,:)
		real(_),    intent(inout) :: tod(:), map(:,:,:)
		real(8)    :: rpix(2)
		integer(4) :: p(2), ci
		! Work
		real(_)    :: x(2), v1(3,2), v2(3,2), v3(3,2), v4(3), v
		integer(4) :: nsamp, ncomp, si, nproc
		nsamp = size(tod)
		ncomp = size(map,1)
		nproc = omp_get_num_threads()
		do si = 1, nsamp
			! Stricter boundary conditions
			rpix(1) = max(1d0,min(size(map,3)-1d0,pix(1,si)))
			rpix(2) = max(1d0,min(size(map,2)-1d0,pix(2,si)))
			p = floor(rpix)
			x = rpix-p
			if(dir > 0) then
				! Interpolate along y direction
				v1 = map(:,p(2):p(2)+1,p(1))
				v2 = map(:,p(2):p(2)+1,p(1)+1)
				v3 = v1*(1-x(1)) + v2*x(1)
				! Interpolate along x direction
				v4 = v3(:,1)*(1-x(2)) + v3(:,2)*x(2)
				v  = v4(1) + sum(v4(2:3)*phase(1:2,si))
				! Update tod
				if(tmul .eq. 0) then
					tod(si) = v
				else
					tod(si) = tod(si)*tmul + v
				end if
			else
				! Transpose of the above
				v  = tod(si)*tmul
				v4(1) = v
				v4(2:3) = v*phase(1:2,si)
				v3(:,1) = v4*(1-x(2))
				v3(:,2) = v4*x(2)
				v1 = v3*(1-x(1))
				v2 = v3*x(1)
				if(nproc > 1) then
					! I don't like using this many atomics. With four
					! times the number I usually have, this is probably
					! slower than separate work arrays.
					do ci = 1, 3
						!$omp atomic
						map(ci,p(2)  ,p(1)  ) = map(ci,p(2)  ,p(1)  ) + v1(ci,1)
						!$omp atomic
						map(ci,p(2)+1,p(1)  ) = map(ci,p(2)+1,p(1)  ) + v1(ci,2)
						!$omp atomic
						map(ci,p(2)  ,p(1)+1) = map(ci,p(2)  ,p(1)+1) + v2(ci,1)
						!$omp atomic
						map(ci,p(2)+1,p(1)+1) = map(ci,p(2)+1,p(1)+1) + v2(ci,2)
					end do
				else
					! Avoid slowing down single-proc case with atomics
					do ci = 1, 3
						map(ci,p(2)  ,p(1)  ) = map(ci,p(2)  ,p(1)  ) + v1(ci,1)
						map(ci,p(2)+1,p(1)  ) = map(ci,p(2)+1,p(1)  ) + v1(ci,2)
						map(ci,p(2)  ,p(1)+1) = map(ci,p(2)  ,p(1)+1) + v2(ci,1)
						map(ci,p(2)+1,p(1)+1) = map(ci,p(2)+1,p(1)+1) + v2(ci,2)
					end do
				end if
			end if
		end do
	end subroutine

	subroutine project_map_bicubic( &
		dir, tod, tmul, map, pix, phase)
		use omp_lib
		implicit none
		! Parameters
		integer(4), intent(in)    :: dir
		real(8),    intent(in)    :: pix(:,:)
		real(_),    intent(in)    :: tmul, phase(:,:)
		real(_),    intent(inout) :: tod(:), map(:,:,:)
		real(8)    :: rpix(2)
		integer(4) :: p(2), ci, i, j, i2
		! Work
		real(_)    :: x, vy(3,4), vx(3), vtot, w(4,2)
		real(_)    :: vtmp
		integer(4) :: nsamp, ncomp, si, nproc
		nsamp = size(tod)
		ncomp = size(map,1)
		nproc = omp_get_num_threads()
		! FIXME: Gives negative absolute residual in cg. Something is wrong.
		do si = 1, nsamp
			! Stricter boundary conditions
			rpix(1) = max(2d0,min(size(map,3)-2d0,pix(1,si)))
			rpix(2) = max(2d0,min(size(map,2)-2d0,pix(2,si)))
			p = floor(rpix-1)
			! Compute weights in each direciton. This is based on
			! compute_weights in enlib.interpol.fortran
			do j = 1, 2
				do i = 1, 4
					x = abs(rpix(j)-(i-1)-p(j))
					if(x < 1) then
						w(i,j) =  1.5*x**3 - 2.5*x**2 + 1
					elseif(x < 2) then
						w(i,j) = -0.5*x**3 + 2.5*x**2 - 4*x + 2
					else
						w(i,j) = 0
					end if
				end do
			end do
			if(dir > 0) then
				! Interpolate in y direction
				vy = 0
				do i = 1, 4
					vy(:,:) = vy(:,:) + map(:,p(2):p(2)+3,p(1)+i-1)*w(i,1)
				end do
				! Interpolate in x direciton
				vx = 0
				do i = 1, 4
					vx = vx + vy(:,i)*w(i,2)
				end do
				vtot = vx(1) + sum(vx(2:3)*phase(1:2,si))
				! Update tod
				if(tmul .eq. 0) then
					tod(si) = vtot
				else
					tod(si) = tod(si)*tmul + vtot
				end if
			else
				! Transpose of the above
				vtot = tod(si)*tmul
				vx(1) = vtot
				vx(2:3) = vtot*phase(1:2,si)
				do i = 1, 4
					vy(:,i) = vx*w(i,2)
				end do
				if(nproc > 1) then
					do i = 1, 4
						do i2 = 1, 4
							do ci = 1, 3
								vtmp = vy(ci,i2) * w(i,1)
								!$omp atomic
								map(ci,p(2)+i2-1,p(1)+i-1) = map(ci,p(2)+i2-1,p(1)+i-1) + vtmp
							end do
						end do
					end do
				else
					! Avoid slowing down single-proc case with atomics
					do i = 1, 4
						do i2 = 1, 4
							do ci = 1, 3
								vtmp = vy(ci,i2) * w(i,1)
								map(ci,p(2)+i2-1,p(1)+i-1) = map(ci,p(2)+i2-1,p(1)+i-1) + vtmp
							end do
						end do
					end do
				end if
			end if
		end do
	end subroutine


	!!!! Precomputed integer-pixel shifted polynomial !!!!

	! We can improve memory efficiency by using a different internal pixelization.
	! We already do that with the pbox, which is a rectangular subset of the full
	! map. But we can do better by using a skewed system:
	!
	!      e       m
	!     d f     l n        ijklmn...
	!    c   g   k       :
	!   b     h j        :
	!  a       i             abcdefgh
	!
	! Define an ex(y,sdir), the expected x-location as a function of y and scanning
	! direction and make a new coordinate system which is
	!  ox = y - obox(1,1)
	!  oy = x - xshift(ox,sdir) - obox(2,1)
	!  oz = dir
	! xshift(ox,sdir) can for example be based on a simulated padded sweep of a detector
	! in the center of the focalplane. This will make that detector trace perfectly
	! straight lines in the new coordinate system, while others will be a bit curved,
	! but still mostly straight.
	!
	! What will be bounds of this system be? In the ox direction it will be given
	! by the size of the padded sweep we used. As long as that is properly padded
	! it will be large enough. In the oy direction it will have the same width as
	! the broadest width in ra of our tod on the sky. This should be
	!  woy = det_max(ra(t1))-det_min(ra(t0))
	!
	! So the inputs to the fortran part should be
	!  xshift(ox,sdir), obox({ox,oy},{from,to})
	! and the internal buffer will be (nox,noy,2) where (nox,noy) =
	! obox(:,2)-obox(:-1), all in fortran order. These will replace pbox.
	! sdir does not need to be passed in - it can be efficiently computed
	! on the fly each time, since is isn't per-detector.
	!
	! Copying between the map and our buffer:
	!  do sdir = 0, 1
	!   do ox = 1, nox
	!    iy = max(1,min(ny,ox + obox(1,1)))
	!    do oy = 1, noy
	!     ix = max(1,min(nx,oy + xshfit(ox,sdir+1) + obox(2,1)))
	!     map(ix,iy,:) = work(:,ox,oy) ! case copy-out
	!     work(:,oy,oy) = map(ix,iy,:) ! case copy-in
	!
	! wbox convention:
	!  wbox(1,1): global y of first work pixel
	!  wbox(2,1): global x of first work pixel
	!  wbox(1,2): global y of last  work pixel+1. Equal to wbox(1,1) + nwx
	!  wbox(2,2): wbox(2,1) + nwy
	! Because the work system is shifted and tranposed compared to the
	! base system, wbox is {y,x} but {wx,wy}-ordered.

	subroutine pmat_map_get_pix_poly_shift( &
			pix,  phase,               &! Main inputs/outpus
			bore, hwp, det_comps,      &! Input pointing
			coeffs,                    &! Coordinate interpolation
			sdir, wbox, wshift         &! Pixel remapping
		)
		use omp_lib
		implicit none
		! Parameters
		integer(4), intent(in)    :: wbox(:,:), wshift(:,:), sdir(:)
		real(8),    intent(in)    :: bore(:,:), hwp(:,:), coeffs(:,:,:)
		real(8),    intent(in)    :: det_comps(:,:)
		integer(4), intent(inout) :: pix(:,:)
		real(_),    intent(inout) :: phase(:,:,:)
		integer(4) :: ndet, di
		ndet    = size(det_comps, 2)
		!$omp parallel do
		do di = 1, ndet
			call build_pointing_int_poly_shift(bore, hwp, pix(:,di), phase(:,:,di), det_comps(:,di), coeffs(:,:,di), sdir, wbox, wshift)
		end do
	end subroutine

	subroutine pmat_map_use_pix_shift( &
			dir,                       &! Direction of the projection: 1: forward (map2tod), -1: backard (tod2map)
			tod, tmul,                 &! tod and what to mul it by
			map, mmul,                 &! map and what to mul it by
			pix, phase,                &! Precomputed pointing
			wbox, wshift, nphi,        &! Pixel remapping
			times                      &! Time report output array (5)
		)
		use omp_lib
		implicit none
		! Parameters
		integer(4), intent(in)    :: dir, wbox(:,:), wshift(:,:), nphi
		real(_),    intent(in)    :: tmul, mmul, phase(:,:,:)
		real(_),    intent(inout) :: tod(:,:), map(:,:,:)
		integer(4), intent(in)    :: pix(:,:)
		real(8),    intent(inout) :: times(:)
		! Work
		real(_),    allocatable   :: wmap(:,:)
		integer(4) :: ndet, di
		real(8)    :: t1, t2
		ndet    = size(tod, 2)
		t1 = omp_get_wtime()
		call map_block_prepare_shifted_flat(dir, wbox, wshift, nphi, mmul, map, wmap)
		t2 = omp_get_wtime()
		times(2) = times(2) + t2-t1
		!$omp parallel do private(di)
		do di = 1, ndet
			call project_map_nearest_int_flat (dir, tod(:,di), tmul, wmap, pix(:,di), phase(:,:,di))
		end do
		t1 = omp_get_wtime()
		times(4) = times(4) + t1-t2
		call map_block_finish_shifted_flat(dir, wbox, wshift, nphi, mmul, map, wmap)
		t2 = omp_get_wtime()
		times(5) = times(5) + t2-t1
	end subroutine

	subroutine project_map_nearest_int_flat( &
		dir, tod, tmul, map, pix, phase)
		use omp_lib
		implicit none
		! Parameters
		integer(4), intent(in)    :: dir
		integer(4), intent(in)    :: pix(:)
		real(_),    intent(in)    :: tmul, phase(:,:)
		real(_),    intent(inout) :: tod(:), map(:,:)
		integer    :: p, ci, nsamp, si, nproc
		real(_)    :: v
		nsamp = size(tod)
		nproc = omp_get_num_threads()
		if(dir > 0) then
			do si = 1, nsamp
				p = pix(si)
				if(tmul .eq. 0) then
					tod(si) = map(1,p) + sum(map(2:3,p)*phase(1:2,si))
				else
					tod(si) = tod(si)*tmul + map(1,p) + sum(map(2:3,p)*phase(1:2,si))
				end if
			end do
		else
			if(nproc > 1) then
				do si = 1, nsamp
					p = pix(si)
					v = tod(si)*tmul
					!$omp atomic
					map(1,p) = map(1,p) + v
					do ci = 2, 3
						v = (tod(si)*tmul)*phase(ci-1,si)
						!$omp atomic
						map(ci,p) = map(ci,p) + v
					end do
				end do
			else
				! Avoid slowing down single-proc case with atomics
				do si = 1, nsamp
					p = pix(si)
					v = tod(si)*tmul
					map(1,p) = map(1,p) + v
					do ci = 2, 3
						v = (tod(si)*tmul)*phase(ci-1,si)
						map(ci,p) = map(ci,p) + v
					end do
				end do
			end if
		end if
	end subroutine

	subroutine build_pointing_int_poly_shift(bore, hwp, pix, phase, det_comps, coeff, sdir, wbox, wshift)
		implicit none
		real(8),    intent(in)    :: bore(:,:), hwp(:,:), det_comps(:), coeff(:,:)
		integer(4), intent(inout) :: pix(:)
		real(_),    intent(inout) :: phase(:,:)
		integer(4), intent(in)    :: wbox(:,:), wshift(:,:), sdir(:)
		real(_)    :: tmp
		real(8)    :: work(4), wx, wy, p(2)
		integer(4) :: nsamp, si, nwx, nwy, iwx
		logical    :: use_hwp
		real(8)    :: az, t
		nsamp = size(bore,2)
		nwy = wbox(2,2)-wbox(2,1)
		nwx = wbox(1,2)-wbox(1,1)
		use_hwp = hwp(1,1) .ne. 0 .or. hwp(2,1) .ne. 0
		do si = 1, nsamp
			t  = bore(1,si)
			az = bore(2,si)
			work = coeff(1,:) + coeff(9,:)*t + az*(coeff(2,:) + coeff(10,:)*t + &
				az*(coeff(3,:) + coeff(11,:)*t + az*(coeff(4,:) + az*(coeff(5,:) + &
				az*(coeff(6,:) + az*(coeff(7,:) + az*coeff(8,:)))))))
			! +1 to make 1-indexed
			p   = work(1:2) + 1
			wx  = p(1) - wbox(1,1) ! work x = pix y - box corner y
			iwx = nint(wx)
			! work y = pix x - box corner x - shift + dir factor
			wy  = p(2) - wbox(2,1) - wshift(iwx,sdir(si)+1) + sdir(si)*nwy
			pix(si) = (nint(wy)-1)*nwx+nint(wx)
			! Make 1-indexed
			phase(1:2,si) = det_comps(2:3)
			if(use_hwp) then
				tmp = phase(1,si)
				phase(1,si) = -hwp(1,si)*tmp + hwp(2,si)*phase(2,si)
				phase(2,si) = +hwp(2,si)*tmp + hwp(1,si)*phase(2,si)
			end if
			! Then the sky rotation
			tmp = phase(1,si)
			phase(1,si) = work(3)*tmp - work(4)*phase(2,si)
			phase(2,si) = work(4)*tmp + work(3)*phase(2,si)
		end do
	end subroutine

	subroutine map_block_prepare_shifted_flat(dir, wbox, wshift, nphi, mmul, map, wmap)
		use omp_lib
		implicit none
		integer(4), intent(in)    :: dir, wbox(:,:), wshift(:,:), nphi
		real(_),    intent(in)    :: map(:,:,:), mmul
		real(_),    intent(inout), allocatable :: wmap(:,:)
		integer(4) :: ix, iy, iwx, iwy, iwy_sdir, ic, nx, ny, nwx, nwy, pcut, sdir
		! Set up our work map based on the relevant subset of pixels.
		nx   = size(map,1)
		ny   = size(map,2)
		nwx  = wbox(1,2)-wbox(1,1) ! {wx,wy} ordering
		nwy  = wbox(2,2)-wbox(2,1)
		pcut = -(nphi-nx)/2
		! It would be most natural to have wmap(ncomp,nwx,nwy,sdir),
		! but then it wouldn't be compatible with our binnin functions,
		! which expect a 3d map. Instead, we can unroll it such that
		! the sdir == 1 case follows after the sdir == 0 case in memory.
		! So the real size would be 2*nwy. From the point of view of the
		! python code, this will be an implementation detail.
		allocate(wmap(3,nwx*2*nwy))
		!$omp parallel workshare
		wmap = 0
		!$omp end parallel workshare
		if (dir > 0) then
			! map2tod. Copy values over so we can add them to the tod later
			! 5% of total cost
			do sdir = 0, 1
				!$omp parallel do private(iy,ix,ic,iwx,iwy,iwy_sdir)
				do iwx = 1, nwx
					iy = max(1,min(ny, iwx+wbox(1,1)))
					do iwy = 1, nwy
						iwy_sdir = iwy + sdir*nwy
						ix = iwy+wbox(2,1)+wshift(iwx,sdir+1)
						ix = modulo(ix-1-pcut,nphi)+pcut+1
						ix = max(1,min(nx, ix))
						do ic = 1, size(map,3)
							wmap(ic,iwx+(iwy_sdir-1)*nwx) = map(ix,iy,ic)*mmul
						end do
					end do
				end do
			end do
		end if
	end subroutine

	subroutine map_block_finish_shifted_flat(dir, wbox, wshift, nphi, mmul, map, wmap)
		use omp_lib
		implicit none
		integer(4), intent(in)    :: dir, wbox(:,:), wshift(:,:), nphi
		real(_),    intent(in)    :: mmul
		real(_),    intent(inout) :: map(:,:,:)
		real(_),    intent(inout), allocatable :: wmap(:,:)
		integer(4) :: ix, iy, iwx, iwy, iwy_sdir, ic, nx, ny, nwx, nwy, pcut, sdir
		! Set up our work map based on the relevant subset of pixels.
		nx   = size(map,1)
		ny   = size(map,2)
		nwx  = wbox(1,2)-wbox(1,1) ! {wx,wy} order
		nwy  = wbox(2,2)-wbox(2,1)
		pcut = -(nphi-nx)/2
		if (dir < 0) then
			! map2tod. Copy values over so we can add them to the tod later
			! 5% of total cost
			do sdir = 0, 1
				!$omp parallel do private(iy,ix,ic,iwx,iwy,iwy_sdir)
				do iwx = 1, nwx
					iy = max(1,min(ny, iwx+wbox(1,1)))
					do iwy = 1, nwy
						iwy_sdir = iwy + sdir*nwy
						ix = iwy+wbox(2,1)+wshift(iwx,sdir+1)
						ix = modulo(ix-1-pcut,nphi)+pcut+1
						ix = max(1,min(nx, ix))
						do ic = 1, size(map,3)
							map(ix,iy,ic) = map(ix,iy,ic)*mmul + wmap(ic,iwx+(iwy_sdir-1)*nwx)
						end do
					end do
				end do
			end do
		end if
		deallocate(wmap)
	end subroutine

	subroutine interpol_prepare(nbox, rbox, steps, x0, inv_dx)
		implicit none
		integer(4), intent(in)    :: nbox(:)
		real(8),    intent(in)    :: rbox(:,:)
		integer(4), intent(inout) :: steps(:)
		real(8),    intent(inout) :: x0(:), inv_dx(:)
		integer(4) :: ic
		steps(size(steps)) = 1
		do ic = size(steps)-1, 1, -1
			steps(ic) = steps(ic+1)*nbox(ic+1)
		end do
		x0 = rbox(:,1); inv_dx = (nbox-1)/(rbox(:,2)-rbox(:,1))
	end subroutine

	subroutine cap_pixels(pix, pbox)
		implicit none
		integer(4), intent(in)    :: pbox(:,:)
		real(8),    intent(inout) :: pix(:,:)
		real(8)    :: psize(2)
		integer(4) :: si
		psize = pbox(:,2)-pbox(:,1)
		!$!omp simd
		do si = 1, size(pix,2)
			pix(:,si) = pix(:,si) - pbox(:,1)
			! We will round this later. The numbers ensure that we will
			! still be in bounds after rounding.
			pix(1,si) = min(psize(1)+0.49999d0,max(0.5d0,pix(1,si)))
			pix(2,si) = min(psize(2)+0.49999d0,max(0.5d0,pix(2,si)))
		end do
	end subroutine

	!!! Workspace projection. Only the pix computation is new. The rest is shared. !!!

	subroutine pmat_map_use_pix_direct( &
			dir,                       &! Direction of the projection: 1: forward (map2tod), -1: backard (tod2map)
			tod, tmul,                 &! tod and what to mul it by
			map, mmul,                 &! map and what to mul it by
			pix, phase,                &! Precomputed pointing
			times                      &! Time report output array (5)
		)
		use omp_lib
		implicit none
		! Parameters
		integer(4), intent(in)    :: dir
		real(_),    intent(in)    :: tmul, mmul, phase(:,:,:)
		real(_),    intent(inout) :: tod(:,:), map(:,:,:)
		integer(4), intent(in)    :: pix(:,:)
		real(8),    intent(inout) :: times(:)
		! Work
		real(_),    allocatable   :: wmap(:,:)
		integer(4) :: ndet, di
		real(8)    :: t1, t2
		ndet    = size(tod, 2)
		t1 = omp_get_wtime()
		call map_block_prepare_direct_flat(dir, mmul, map, wmap)
		t2 = omp_get_wtime()
		times(2) = times(2) + t2-t1
		!$omp parallel do private(di)
		do di = 1, ndet
			call project_map_nearest_int_flat (dir, tod(:,di), tmul, wmap, pix(:,di), phase(:,:,di))
		end do
		t1 = omp_get_wtime()
		times(4) = times(4) + t1-t2
		call map_block_finish_direct_flat(dir, mmul, map, wmap)
		t2 = omp_get_wtime()
		times(5) = times(5) + t2-t1
	end subroutine

	subroutine pmat_map_get_pix_poly_shift_xy( &
			pix,  phase,               &! Main inputs/outpus
			bore, hwp, det_comps,      &! Input pointing
			coeffs,                    &! Coordinate interpolation
			sdir, y0, nwx, nwys, xshift, yshift, nphi &! Pixel remapping
		)
		use omp_lib
		implicit none
		! Parameters
		integer(4), intent(in)    :: y0, nwx, nwys(:), xshift(:,:), yshift(:,:), sdir(:), nphi
		real(8),    intent(in)    :: bore(:,:), hwp(:,:), coeffs(:,:,:)
		real(8),    intent(in)    :: det_comps(:,:)
		integer(4), intent(inout) :: pix(:,:)
		real(_),    intent(inout) :: phase(:,:,:)
		integer(4) :: ndet, di
		ndet    = size(det_comps, 2)
		!$omp parallel do
		do di = 1, ndet
			call build_pointing_int_poly_shift_xy(bore, hwp, pix(:,di), phase(:,:,di), &
				det_comps(:,di), coeffs(:,:,di), sdir, y0, nwx, nwys, xshift, yshift, nphi)
		end do
	end subroutine

	subroutine build_pointing_int_poly_shift_xy(bore, hwp, pix, phase, det_comps, coeff, sdir, y0, nwx, nwys, xshift, yshift, nphi)
		implicit none
		real(8),    intent(in)    :: bore(:,:), hwp(:,:), det_comps(:), coeff(:,:)
		integer(4), intent(inout) :: pix(:)
		real(_),    intent(inout) :: phase(:,:)
		integer(4), intent(in)    :: nwx, nwys(:), y0, xshift(:,:), yshift(:,:), sdir(:), nphi
		real(_)    :: tmp
		real(8)    :: work(4), p(2)
		integer(4) :: nsamp, si, iwx, iy, d, nsub, wx, wy, wytot
		logical    :: use_hwp
		real(8)    :: az, t
		nsamp = size(bore,2)
		use_hwp = hwp(1,1) .ne. 0 .or. hwp(2,1) .ne. 0
		do si = 1, nsamp
			!write(*,*) "-----------"
			t  = bore(1,si)
			az = bore(2,si)
			!write(*,*) "si", si, "t", t, "az", az*180/3.14159, "el", bore(3,si)*180/3.14159
			work = coeff(1,:) + coeff(9,:)*t + az*(coeff(2,:) + coeff(10,:)*t + &
				az*(coeff(3,:) + coeff(11,:)*t + az*(coeff(4,:) + az*(coeff(5,:) + &
				az*(coeff(6,:) + az*(coeff(7,:) + az*coeff(8,:)))))))
			p  = work(1:2)
			!write(*,*) "p", p
			d  = sdir(si)+1
			! p is the pixel index into the full map. We now want to transform
			! it onto the local workspace. The shape of the workspace is given
			! by nwys(2) and nwx.
			! Up to pixel rounding, capping and dir offsets, we have
			! wy = x - xshift[y-y0], wx = yshift[y-y0]
			iy = min(max(nint(p(1))-y0+1,1),size(xshift,1))
			!write(*,*) "y0 iy ny", y0, iy, size(xshift,1)
			wy = modulo(nint(p(2)) - xshift(iy,d),nphi) + 1
			!write(*,*) "sdir", d, "xshift", xshift(iy,d)
			!write(*,*) "wy", wy, "nwys", nwys
			! The x stretching is a bit harder
			if(iy == size(yshift,1)) then
				nsub = 1
			else
				nsub = yshift(iy+1,d)-yshift(iy,d)
			end if
			wx = yshift(iy,d) + floor((p(1)-nint(p(1))+0.5d0)*nsub) + 1
			!write(*,*) "nsub", nsub, "rel", p(1)-nint(p(1))+0.5, "off", floor((p(1)-nint(p(1))+0.5d0)*nsub)
			!write(*,*) "wx", wx, nwx
			! Cap to bounds of workspace
			wx = max(1,min(nwx, wx))
			wy = max(1,min(nwys(d),wy))
			wytot = wy + nwys(1)*sdir(si)
			!write(*,*) "wxc", wx, "wyc", wy, "wytot", wytot
			! And flatten to 1d
			pix(si) = (wytot-1)*nwx+wx
			! Make 1-indexed
			phase(1:2,si) = det_comps(2:3)
			if(use_hwp) then
				tmp = phase(1,si)
				phase(1,si) = -hwp(1,si)*tmp + hwp(2,si)*phase(2,si)
				phase(2,si) = +hwp(2,si)*tmp + hwp(1,si)*phase(2,si)
			end if
			! Then the sky rotation
			tmp = phase(1,si)
			phase(1,si) = work(3)*tmp - work(4)*phase(2,si)
			phase(2,si) = work(4)*tmp + work(3)*phase(2,si)
		end do
	end subroutine

	subroutine map_block_prepare_direct_flat(dir, mmul, map, wmap)
		use omp_lib
		implicit none
		integer(4), intent(in)    :: dir
		real(_),    intent(in)    :: map(:,:,:), mmul
		real(_),    intent(inout), allocatable :: wmap(:,:)
		integer(4) :: ix, iy, ic, nx, ny
		! Set up our work map based on the relevant subset of pixels.
		nx   = size(map,1)
		ny   = size(map,2)
		allocate(wmap(3,nx*ny))
		!$omp parallel workshare
		wmap = 0
		!$omp end parallel workshare
		if (dir > 0) then
			!$omp parallel do private(iy,ix,ic)
			do ix = 1, nx
				do iy = 1, ny
					do ic = 1, size(map,3)
						wmap(ic,(iy-1)*nx+ix) = map(ix,iy,ic)*mmul
					end do
				end do
			end do
		end if
	end subroutine

	subroutine map_block_finish_direct_flat(dir, mmul, map, wmap)
		use omp_lib
		implicit none
		integer(4), intent(in)    :: dir
		real(_),    intent(in)    :: mmul
		real(_),    intent(inout) :: map(:,:,:)
		real(_),    intent(inout), allocatable :: wmap(:,:)
		integer(4) :: ix, iy, ic, nx, ny
		! Set up our work map based on the relevant subset of pixels.
		nx   = size(map,1)
		ny   = size(map,2)
		if (dir < 0) then
			!$omp parallel do private(iy,ix,ic)
			do ix = 1, nx
				do iy = 1, ny
					do ic = 1, size(map,3)
						map(ix,iy,ic) = map(ix,iy,ic)*mmul + wmap(ic,ix+(iy-1)*nx)
					end do
				end do
			end do
		end if
		deallocate(wmap)
	end subroutine

	subroutine bincount_flat(hits, flat_pix, pshape, axis)
		use omp_lib
		implicit none
		! Parameters
		integer(4), intent(in)    :: flat_pix(:,:), pshape(:), axis
		integer(4), intent(inout) :: hits(:,:)
		integer(4) :: nsamp, ndet, si, di, pdiv, pmod, ndim, p, ax
		nsamp= size(flat_pix, 1)
		ndet = size(flat_pix, 2)
		ndim = size(pshape)
		ax   = modulo(axis, ndim)+1
		pdiv = product(pshape(ax+1:ndim))
		pmod = pshape(ax)
		!$omp parallel workshare
		hits = 0
		!$omp end parallel workshare
		!$omp parallel do private(si, p)
		do di = 1, ndet
			do si = 1, nsamp
				p = modulo((flat_pix(si,di)-1)/pdiv,pmod)+1
				hits(p,di) = hits(p,di) + 1
			end do
		end do
	end subroutine

	!!! Workspace to map !!!

	subroutine pmat_workspace(dir, work, map, y0, nwx, nwys, xshift, yshift, nphi)
		implicit none
		integer(4), intent(in)    :: dir, y0, nwx, nwys(2), xshift(:,:), yshift(:,:), nphi
		real(_),    intent(inout) :: work(:,:,:), map(:,:,:)
		integer(4) :: y, x, iy, wy, wytot, wx, d, ny, dx, nsub, i
		ny = size(xshift,1)
		! Loop through each output pixel in the map. iy and ix are the y and x pixel relative
		! to the bottom-left corner of the exposed region. Looping this way avoids the need
		! for any locking.
		do d = 1, 2
			!$omp parallel do private(iy,y,wx,x,nsub,i)
			do iy = 1, ny
				y = iy + y0
				do wy = 1, nwys(d)
					wytot = wy + nwys(1)*(d-1)
					x = modulo(xshift(iy,d) + wy - 1, nphi)+1
					nsub = 1
					!write(*,*) "d", d, "iy", iy, "y", y, ny
					!write(*,*) "wy", wy, "wytot", wytot
					if(iy < ny) nsub = yshift(iy+1,d)-yshift(iy,d)
					do i = 1, nsub
						wx = yshift(iy,d) + i
						if(dir > 0) then
							work(wx,wytot,:) = map(x,y,:)
						else
							map(x,y,:) = map(x,y,:) + work(wx,wytot,:)
						end if
					end do
				end do
			end do
		end do
	end subroutine

	!!! Cut stuff here !!!

	! Simple cut scheme: a simple array of ({det,lstart,len,gstart,glen,type,params...},ncut)
	! This is very flexible, allowing each cut to be processed independently and with
	! different cut types per cut if needed. The glen part is redundant and could be
	! removed, but makes it easier to interpret the junk array. The disadvantage of this
	! format is that it's quite opaque.
	subroutine pmat_cut(dir, tod, junk, cuts)
		use omp_lib
		implicit none
		! Parameters
		integer(4), intent(in)    :: dir, cuts(:,:)
		real(_),    intent(inout) :: tod(:,:), junk(:)
		integer(4), parameter     :: det=1, lstart=2, llen=3, gstart=4, glen=5, cuttype=6
		integer(4) :: ci, di, l1, l2, g1, g2
		!$omp parallel do private(l1,l2,g1,g2,di)
		do ci = 1, size(cuts,2)
			l1 = cuts(lstart,ci)+1; l2 = l1+cuts(llen,ci)-1
			g1 = cuts(gstart,ci)+1; g2 = g1+cuts(glen,ci)-1
			di = cuts(det,ci)+1
			call pmat_cut_range(dir, tod(l1:l2,di), junk(g1:g2), cuts(cuttype:,ci))
		end do
	end subroutine

	! Measure the number of cut parameters corresponding to each range of cut samples
	subroutine measure_cuts(cuts)
		implicit none
		integer(4), intent(inout)  :: cuts(:,:)
		integer(4), parameter      :: det=1, lstart=2, llen=3, gstart=4, glen=5, cuttype=6
		integer(4) :: ci
		real(_) :: foo(1)
		do ci = 1, size(cuts,2)
			call pmat_cut_range(0, foo, foo, cuts(cuttype:,ci), cuts(llen,ci), cuts(glen,ci))
		end do
	end subroutine

	! This handles the cut samples in the tod. It implements
	! several different kinds of cut, which allow tradeoffs between
	! memory use, speed and accuracy, given by cuttype. The possibilities
	! are:
	!   1: full cuts
	!   2: binned cuts with bin-size given by cuttype(2)
	!   3: exponential cuts: high-res near edges, low-res in middle
	! cutglob must point at the first position in junk for
	! this cut range. If we didn't parallelize, then cutglob
	! could just be initialized at 1, but when paralellizing over
	! detectors we need to know how long the junk portion for
	! each detector for each scan is. The easiest way to get
	! that is to just run pmat_cut for each cut range once
	! and for all, to establish the inital cutglob values.
	subroutine pmat_cut_range(dir, tod, junk, cuttype, ilen, olen)
		implicit none
		integer(4), intent(in)    :: cuttype(:), dir
		integer(4), intent(in),  optional :: ilen
		integer(4), intent(out), optional :: olen
		real(_),    intent(inout) :: junk(:), tod(:)
		integer(4) :: si, w, bi, si2, si3, n, ol, i
		real(_), allocatable :: x(:), Pa(:), Pb(:), Pc(:)
		n = size(tod)
		if(present(ilen)) n = ilen
		ol = 0
		select case(cuttype(1))
		case(0)
			! Ignore the cut samples. This is usually inconsistent. Use with care.
			continue
		case(1)
			! Full resolution cuts. All cut samples are stored.
			if(dir < 0) then
				junk = tod
			elseif(dir > 0) then
				tod = junk
			end if
			ol = n
		case(2)
			! Downgraded cuts. Cut area stored in bins of constant width.
			! Warning: Don't use this. It results in a step-function-like
			! TOD with lots of sharp edges. This gives lare spurious modes
			! in the solved map.
			w = cuttype(2)
			do bi = 1, (n-1)/w
				ol = ol+1
				if(dir < 0) then
					junk(ol) = sum(tod((bi-1)*w+1:bi*w))
				elseif(dir > 0) then
					tod((bi-1)*w+1:bi*w) = junk(ol)
				end if
			end do
			ol = ol+1
			if(dir < 0) then
				junk(ol) = sum(tod((bi-1)*w+1:n))
				elseif(dir < 0) then
					tod((bi-1)*w+1:n) = junk(ol)
				end if
			case(3)
				! Exponential cuts. Full resolution near edges, low in the middle,
				! with bin size doubling with distance to edge.
				! Warning: Don't use this. It results in a step-function-like
				! TOD with lots of sharp edges. This gives lare spurious modes
				! in the solved map.

				! Left edge
				w  = 1
				si = 1
				do while(si+w < (n+1)/2)
					ol = ol+1
					if(dir < 0) then
						junk(ol) = sum(tod(si:si+w-1))
					elseif(dir > 0) then
						tod(si:si+w-1) = junk(ol)
					end if
					si            = si+w
					w             = w*2
				end do
				! Right edge
				w   = 1
				si2 = 1
				do while(si2+w < (n+1)/2)
					ol  = ol+1
					si3 = n-si2+1
					if(dir < 0) then
						junk(ol) = sum(tod(si3-w+1:si3))
					elseif(dir > 0) then
						tod(si3-w+1:si3) = junk(ol)
					end if
					si2           = si2+w
					w             = w*2
				end do
				ol  = ol+1
				si3 = n-si2+1
				! Middle
				if(dir < 0) then
					junk(ol)   = sum(tod(si:si3))
				elseif(dir > 0) then
					tod(si:si3) = junk(ol)
				end if
			case(4)
				! Legendre polynomial projection, taken from Jon. The odd determination of
				! numbers of degrees of freedom is also from him.
				select case(n)
					case(0:1); w = 1
					case(2:3); w = 2
					case(4:6); w = 3
					case(7:20);w = 4
					case default;   w = 5 + n/cuttype(2)
				end select
				!w = min(n,4+n/cuttype(2))
				if(w <= 1) then
					if(dir > 0) then
						tod = junk(1)
					elseif(dir < 0) then
						junk(1) = sum(tod)
					end if
					ol = 1
				else
					if(dir > 0) tod = 0
					! This approach, with vectors for xv etc. Was several
					! times faster than the scalar version due to greater
					! parallelism.
					allocate(x(n),Pa(n),Pb(n),Pc(n))
					do si = 1, n
						x(si) = -1d0 + 2d0*(si-1)/(n-1)
					end do
					ol = 0
					do i = 0, w-1
						ol = ol + 1
						select case(i)
							case(0); Pa = 1
							case(1); Pb = 1; Pa = x
							case default; Pc = Pb; Pb = Pa; Pa = ((2*i-1)*x*Pb-(i-1)*Pc)/i
						end select
						if(dir < 0) then
							junk(ol) = sum(Pa*tod)
						elseif(dir > 0) then
							tod = tod + junk(ol) * Pa
						end if
					end do
				end if
			end select
			! These samples have been handled, so remove them so that
			! the map pmats do not use them again.
			if(dir < 0 .and. cuttype(1) .ne. 0) tod = 0
			if(present(olen)) olen = ol
		end subroutine

		pure function mean(a)
			implicit none
			real(_), intent(in)  :: a(:)
			real(_)              :: mean
			mean = sum(a)/size(a)
		end function

		!!! Azimuth binning stuff !!!
		subroutine pmat_scan(dir, tod, model, inds, det_comps, comps)
			use omp_lib
			implicit none
			integer(4), intent(in)    :: dir, inds(:)
			real(_),    intent(inout) :: tod(:,:), model(:,:)
			real(_),    intent(in)    :: det_comps(:,:)
			integer(4), intent(in)    :: comps(:)
			! Work
			integer(4) :: ndet, nsamp, ncomp, npix, si, di, ci, nproc, id, i
			real(_), allocatable :: wmodel(:,:,:)

			! This is meant to be called together with pmat_tod, so it doesn't
			! overwrite the tod, but instead adds to it.
			nsamp = size(tod,1)
			ndet  = size(tod,2)
			npix  = size(model,1)
			ncomp = size(model,2)

			if(dir < 0) then
				nproc = omp_get_max_threads()
				allocate(wmodel(size(model,1),size(model,2),nproc))
				!$omp parallel workshare
				wmodel = 0
				!$omp end parallel workshare
				!$omp parallel private(di,si,ci,id)
				id = omp_get_thread_num()+1
				!$omp do
				do di = 1, ndet
					do ci = 1, ncomp
						do si = 1, nsamp
							wmodel(inds(si)+1,ci,id) = wmodel(inds(si)+1,ci,id) + tod(si,di)*det_comps(comps(ci)+1,di)
						end do
					end do
				end do
				!$omp end parallel
				!$omp parallel do collapse(2) private(ci,i)
				do ci = 1, ncomp
					do i = 1, npix
						model(i,ci) = sum(wmodel(i,ci,:))
					end do
				end do
			else
				!$omp parallel do private(di,si,ci)
				do di = 1, ndet
					do si = 1, nsamp
						do ci = 1, ncomp
							tod(si,di) = tod(si,di) + model(inds(si)+1,ci)*det_comps(comps(ci)+1,di)
						end do
					end do
				end do
			end if
		end subroutine

		subroutine pmat_map_rebin(dir, map_high, map_low)
			use omp_lib
			implicit none
			! Parameters
			integer(4), intent(in)    :: dir
			real(_),    intent(inout) :: map_high(:,:,:), map_low(:,:,:)
			! Work
			integer(4) :: hx,hy,lx,ly, n, step
			real(_)    :: val(size(map_low,3))

			step = nint(real(size(map_high,1))/size(map_low,1))

			if(dir > 0) then
				!$omp parallel do collapse(2) private(ly,lx,hy,hx,n,val)
				do ly = 0, size(map_low,2)-1
					do lx = 0, size(map_low,1)-1
						n = 0
						val = 0
						do hy = ly*step, min((ly+1)*step,size(map_high,2))-1
							do hx = lx*step, min((lx+1)*step,size(map_high,1))-1
								val = val + map_high(hx+1,hy+1,:)
								n   = n + 1
							end do
						end do
						map_low(lx+1,ly+1,:) = val/n
					end do
				end do
			else
				!$omp parallel do collapse(2) private(ly,lx,hy,hx)
				do ly = 0, size(map_low,2)-1
					do lx = 0, size(map_low,1)-1
						do hy = ly*step, min((ly+1)*step,size(map_high,2))-1
							do hx = lx*step, min((lx+1)*step,size(map_high,1))-1
								map_high(hx+1,hy+1,:) = map_low(lx+1,ly+1,:)
							end do
						end do
					end do
				end do
			end if
		end subroutine

		subroutine pmat_cut_rebin(dir, junk_high, cut_high, junk_low, cut_low)
			use omp_lib
			implicit none
			integer(4), intent(in)    :: dir, cut_high(:,:), cut_low(:,:)
			real(_),    intent(inout) :: junk_high(:), junk_low(:)
			integer(4), parameter     :: det=1, lstart=2, llen=3, gstart=4, glen=5, cuttype=6
			integer(4) :: ci, gl1, gl2, gh1, gh2, nl, nh, i
			real(_), allocatable :: ibuf(:), obuf(:)
			! Assume that the high-res and low-res cuts have the same number of entries
			! and come in the same order.
			!$omp parallel do default(private) shared(junk_high,junk_low,cut_high,cut_low,dir)
			do ci = 1, size(cut_high,2)
				gl1 = cut_low (gstart,ci)+1; gl2 = gl1+cut_low (glen,ci)-1
				gh1 = cut_high(gstart,ci)+1; gh2 = gh1+cut_high(glen,ci)-1
				nl  = cut_low (llen,ci);     nh  = cut_high(llen,ci)
				allocate(ibuf(nh),obuf(nl))
				if(dir > 0) then
					call pmat_cut_range( 1, ibuf, junk_high(gh1:gh2), cut_high(cuttype:,ci))
					do i = 1, nl
						obuf(i) = mean(ibuf((i-1)*nh/nl+1:min(nh,i*nh/nl)))
					end do
					call pmat_cut_range(-1, obuf, junk_low (gl1:gl2), cut_low (cuttype:,ci))
				else
					call pmat_cut_range(+1, obuf, junk_low (gl1:gl2), cut_low (cuttype:,ci))
					do i = 1, nl
						ibuf((i-1)*nh/nl+1:min(nh,i*nh/nl)) = obuf(i)
					end do
					call pmat_cut_range(-1, ibuf, junk_high(gh1:gh2), cut_high(cuttype:,ci))
				end if
				deallocate(ibuf,obuf)
			end do
		end subroutine

		!!! Point source stuff !!!

		! Fast point source projection for a single source. Can't do OMP over
		! sources in this case. Current scheme can't easily OMP over dets,
		! as each (source,det,range) maps to a different set of samples, which
		! causes clobbering. I think this is hard to avoid in the range approach.
		!
		! Need to transpose the loop somehow:
		!  for det, for samp, for relevant src
		! But can't afford to compute distance from each source to each samp.
		! The prepare function uses a grid lookup, which is a good appraoch.
		! Precompute a grid that looks like:
		!  srclist=(ny,nx,nmax), srchits(ny,nx)
		! for det, samp
		!  y,x = interpol(det,samp)
		!  for src in srclist(y,x,1:srchits(ny,nx))
		!   etc.
		! This will have no TOD clobbering. The transpose operation involves
		! much fewer degrees of freedom, so we can use duplicate arrays as normal.
		!
		! How accurate do the distances and angles need to be?
		!  1. Euclidean pixels: Ignores cos(theta) variation inside image.
		!     Probably not good enough - expect 10% ellipticitty
		!  2. Semi-flat sky: r**2 = dtheta**2 + cos(theta_src)**2 * dphi**2
		!     This is what the current approach uses.
		!  3. Curved sky: r = acos(p_src*p_point), angles = something complicated
		!     Probably too expensive if implemented directly.
		!     But what about caching? For each source, precompute the transformation
		!     from az,el,t to source-centered coordinates. Then both r and angle
		!     are just a quick lookup away. If all interpolation arrays use the
		!     same resolution grid, then this simply amounts to having an extra
		!     ys_src(:,:,:,nsrc). HOWEVER, this approach requires a heavy
		!     recomputation step every time the source changes position. We can't
		!     afford that when fitting for the position.
		! So precompute hit grid, normal interpolation and interpolation.
		!
		! What if we wanted to support both intrinsic and beam ellipticity?
		! These are defined in different coordinate systems. But one gaussian
		! convoluted with another gaussian is still a gaussian with
		! cov_tot = cov_A + cov_B:  r'(A+B)"r. Chisquare not decomposable :/
		! We will restrict ourselves either intrinsic or beam ellipticity, not both.
		! It will be up to the user to disentangle these later. The user chooses
		! which coordinate system to use based on how he sets up ys_src.
		subroutine pmat_ptsrc2( &
				dir, tmul, pmul,           &! Projection direction, tod multiplier, src multiplier
				tod, srcs,                 &! Main inputs/outputs. tod(nsamp,ndet), srcs(nparam,ndir,nsrc)
				bore, det_pos, det_comps,  &
				rbox, nbox, yvals,         &! Coordinate transformation
				beam, rbeam, rmax,         &! Beam profile and max radial offset to consider
				cell_srcs, cell_nsrc, cbox &! Relevant source lookup. cell_srcs(:,nx,ny,ndir), cell_nsrc(nx,ny,ndir)
			)
			use omp_lib
			implicit none
			integer, intent(in)    :: dir
			real(_), intent(in)    :: tmul, pmul
			real(_), intent(inout) :: tod(:,:)
			real(8), intent(inout) :: srcs(:,:,:)
			real(8), intent(in)    :: bore(:,:), det_pos(:,:), rbox(:,:), yvals(:,:)
			real(8), intent(in)    :: cbox(:,:), beam(:), rbeam, rmax
			real(_), intent(in)    :: det_comps(:,:)
			integer, intent(in)    :: nbox(:), cell_srcs(:,:,:,:), cell_nsrc(:,:,:)
			! Work
			integer :: nsamp, ndet, nsrc, nproc
			! Not the same sdir as in the shift stuff
			integer :: ic, i, id, di, si, xind(3), ig, ig2, cell(2), cell_ind, cid, sdir, ndir
			integer :: steps(3), bind
			real(8) :: x0(3), inv_dx(3), c0(2), inv_dc(2), xrel(3), work(size(yvals,1),4)
			real(8) :: point(4), phase(3), dec, ra, ddec, dra, ibeam(3)
			real(_) :: inv_bres, bx,by,br,brel,bval, c2p,s2p,c1p,s1p
			real(_), parameter   :: pi = 3.14159265359d0
			real(8), allocatable :: amps(:,:,:,:), cosdec(:,:), ys(:,:,:)
			integer, allocatable :: scandir(:)
			nsamp   = size(tod, 1)
			ndet    = size(tod, 2)
			ndir    = size(srcs,2)
			nsrc    = size(srcs,3)

			! Set up scanning direction. Two modes are supported. If ndir is 1, then
			! the same set of parameters are used for both left and rightgoing scans.
			! If ndir is 2, then these are separated.
			allocate(scandir(nsamp))
			if(ndir > 1) then
				scandir(1) = 1
				do si = 2, nsamp
					scandir(si) = merge(1,2,bore(2,si)>=bore(2,si-1))
				end do
			else
				scandir = 1
			end if

			! Precompute a few interpolation-relevant numbers
			steps(size(steps)) = 1
			do ic = size(steps)-1, 1, -1
				steps(ic) = steps(ic+1)*nbox(ic+1)
			end do
			! inv_dx uses (nbox-1) because we use an endpoint-inclusive
			! grid here: Last data point is exactly at rbox(:,2) --
			! it isn't a cell that just ends there.
			x0 = rbox(:,1); inv_dx = (nbox-1)/(rbox(:,2)-rbox(:,1))
			c0 = cbox(:,1)
			! inv_dc does not use -1 because it uses cells rather
			! than points. The last cell ends at cbox(:,2), but
			! starts one cell-width before that.
			inv_dc(1) = size(cell_nsrc,2)/(cbox(1,2)-cbox(1,1))
			inv_dc(2) = size(cell_nsrc,1)/(cbox(2,2)-cbox(2,1))
			inv_bres = (size(beam)-1)/rbeam

			! Precompute derivatives of yvals, called ys. This will be very
			! fast, as we're only talking about at most 1e6 samples or so.
			allocate(ys(size(yvals,1),3,size(yvals,2)))
			do ig = 1, size(yvals,2)
				do ic = 1, 3
					! This is only valid up to nbox-1 of the interpolation grid, but
					! that's the only part we will use when we use these derivatives
					ig2 = min(size(yvals,2),ig+steps(ic))
					ys(:,ic,ig) = yvals(:,ig2)-yvals(:,ig)
				end do
			end do

			nproc = omp_get_max_threads()
			allocate(cosdec(ndir,nsrc),amps(3,ndir,nsrc,nproc))
			cosdec = cos(srcs(1,:,:))
			if(dir > 0) then
				do i = 1, nproc; amps(:,:,:,i) = srcs(3:5,:,:)*pmul; end do
			else
				amps = 0
			end if
			!$omp parallel private(id,di,si,xrel,xind,ig,work,point,phase,cell,cell_ind,cid,dec,ra,ibeam,ddec,dra,sdir,c2p,s2p,c1p,s1p,bx,by,br,brel,bind,bval)
			id = omp_get_thread_num()+1
			!$omp do
			do di = 1, ndet
				do si = 1, nsamp
					sdir = scandir(si)
					! Transform from hor to cel
					include 'helper_bilin.F90'
					! Find which point source lookup cell we are in.
					! dec,ra -> cy,cx
					cell = floor((point(1:2)-c0)*inv_dc)+1
					! Bounds checking. Costs 2% performance. Worth it
					cell(1) = min(size(cell_nsrc,2),max(1,cell(1)))
					cell(2) = min(size(cell_nsrc,1),max(1,cell(2)))
					if(dir > 0) tod(si,di) = tod(si,di)*tmul
					! Avoid expensive operations if we don't hit any sources
					if(cell_nsrc(cell(2),cell(1),sdir) == 0) cycle
					! The spin-2 and spin-1 rotations associated with the transformation
					! We need these to get the polarization rotation and beam orientation
					! right.
					c2p = point(3);                  s2p = point(4)
					c1p = sign(sqrt((1+c2p)/2),s2p); s1p = sqrt((1-c2p)/2)
					phase(1) = det_comps(1,di)
					phase(2) = c2p*det_comps(2,di) - s2p*det_comps(3,di)
					phase(3) = s2p*det_comps(2,di) + c2p*det_comps(3,di)
					! Process each point source in this cell
					do cell_ind = 1, cell_nsrc(cell(2),cell(1),sdir)
						cid = cell_srcs(cell_ind,cell(2),cell(1),sdir)+1
						dec   = srcs(1,sdir,cid)
						ra    = srcs(2,sdir,cid)
						ibeam = srcs(6:8,sdir,cid)
						! Calc effective distance from this source in terms of the beam distortions.
						! The beam shape is defined in the same coordinate system the polarization
						! orientation is defined in. We can either rotate the beam (like we do phase)
						! or rotate the offset vector the opposite direction. I choose the latter
						! because it is simpler.
						ddec = point(1)-dec
						dra  = (point(2)-ra)*cosdec(sdir,cid) ! Caller should beware angle wrapping!
						if(abs(ddec)>rmax .or. abs(dra)>rmax) cycle
						bx   =  c1p*dra + s1p*ddec
						by   = -s1p*dra + c1p*ddec
						br   = sqrt(by*(ibeam(1)*by+2*ibeam(3)*bx) + bx**2*ibeam(2))
						! Linearly interpolate the beam value
						brel = br*inv_bres+1
						bind = floor(brel)
						if(bind >= size(beam)-1) cycle
						brel = brel-bind
						bval = beam(bind)*(1-brel) + beam(bind+1)*brel
						! And perform the actual projection
						if(dir > 0) then
							tod(si,di) = tod(si,di) + sum(amps(:,sdir,cid,1)*phase)*bval
						else
							amps(:,sdir,cid,id) = amps(:,sdir,cid,id) + tod(si,di)*bval*phase
						end if
					end do
				end do
			end do
			!$omp end parallel
			if(dir < 0) then
				srcs(3:5,:,:) = srcs(3:5,:,:)*pmul + sum(amps,4)*tmul
			end if
		end subroutine

		subroutine pmat_az(dir, tod, map, az, dets, az0, daz)
			implicit none
			integer, intent(in)    :: dir, dets(:)
			real(_), intent(inout) :: tod(:,:), map(:,:)
			real(_), intent(in)    :: az0, daz, az(:)
			integer, allocatable   :: ais(:)
			integer :: di, si, ndet, nsamp, naz
			ndet  = size(tod,2)
			nsamp = size(tod,1)
			naz   = size(map,1)
			allocate(ais(nsamp))
			ais = min(int((az-az0)/daz)+1,naz)

			if(dir > 0) then
				!$omp parallel do private(di,si)
				do di = 1, ndet
					do si = 1, nsamp
						tod(si,di) = map(ais(si),dets(di)+1)
					end do
				end do
			elseif(dir < 0) then
				!$omp parallel do private(di,si)
				do di = 1, ndet
					do si = 1, nsamp
						map(ais(si),dets(di)+1) = map(ais(si),dets(di)+1) + tod(si,di)
					end do
				end do
			end if
		end subroutine

		subroutine pmat_phase(dir, tod, map, az, dets, az0, daz)
			implicit none
			integer, intent(in)    :: dir, dets(:)
			real(_), intent(inout) :: tod(:,:), map(:,:,:)
			real(_), intent(in)    :: az0, daz, az(:)
			integer, allocatable   :: ais(:), pis(:)
			integer :: di, si, ndet, nsamp, naz
			ndet  = size(tod,2)
			nsamp = size(tod,1)
			naz   = size(map,1)
			allocate(ais(nsamp),pis(nsamp))
			ais = min(int((az-az0)/daz)+1,naz)
			pis(1) = 1
			do si = 2, nsamp
				if(az(si) >= az(si-1)) then
					pis(si) = 1
				else
					pis(si) = 2
				end if
			end do

			if(dir > 0) then
				!$omp parallel do private(di,si)
				do di = 1, ndet
					do si = 1, nsamp
						tod(si,di) = tod(si,di) + map(ais(si),dets(di)+1,pis(si))
					end do
				end do
			elseif(dir < 0) then
				!$omp parallel do private(di,si)
				do di = 1, ndet
					do si = 1, nsamp
						map(ais(si),dets(di)+1,pis(si)) = map(ais(si),dets(di)+1,pis(si)) + tod(si,di)
					end do
				end do
			end if
		end subroutine

		subroutine pmat_plain(dir, map, tod, pix)
			use omp_lib
			implicit none
			integer, intent(in)    :: dir
			real(_), intent(in)    :: pix(:,:)
		real(_), intent(inout) :: map(:,:,:), tod(:,:)
		integer :: npix, ipix(size(pix,1)), i, j, k, nproc, id
		real(_), allocatable   :: wmap(:,:,:,:)

		nproc= omp_get_max_threads()
		npix = size(pix,2)
		if(dir > 0) then
			!$omp parallel do private(i,ipix)
			do i = 1, npix
				ipix = nint(pix(:,i))+1
				ipix(1) = max(1,min(size(map,2),ipix(1)))
				ipix(2) = max(1,min(size(map,1),ipix(2)))
				tod(i,:) = map(ipix(2),ipix(1),:)
			end do
		else
			allocate(wmap(size(map,1),size(map,2),size(map,3),nproc))
			!$omp parallel workshare
			wmap = 0
			!$omp end parallel workshare
			!$omp parallel private(i, ipix, id)
			id = omp_get_thread_num()+1
			!$omp do
			do i = 1, npix
				ipix = nint(pix(:,i))+1
				ipix(1) = max(1,min(size(map,2),ipix(1)))
				ipix(2) = max(1,min(size(map,1),ipix(2)))
				wmap(ipix(2),ipix(1),:,id) = tod(i,:)
			end do
			!$omp end do
			!$omp end parallel
			!$omp parallel do private(i,j)
			do i = 1, size(map, 3)
				do j = 1, size(map,2)
					do k = 1, size(map,1)
						map(k,j,i) = map(k,j,i) + sum(wmap(k,j,i,:))
					end do
				end do
			end do
		end if
	end subroutine

end module<|MERGE_RESOLUTION|>--- conflicted
+++ resolved
@@ -105,11 +105,7 @@
 		call map_block_prepare(dir, wbox, nphi, mmul, map, wmap, xmap)
 		t1 = omp_get_wtime()
 		times(2) = times(1) + t1-t2
-<<<<<<< HEAD
-		tpoint = 0; tproj = 0
-=======
 		tpoint = 0; tproj = 0 ! avoid ifort overeager optimization
->>>>>>> 10df157f
 		!$omp parallel do private(di, pix, phase, tloc1, tloc2) reduction(+:tpoint,tproj)
 		do di = 1, ndet
 			tloc1 = omp_get_wtime()
