--- conflicted
+++ resolved
@@ -34,14 +34,9 @@
 The easiest way to do this is via alltoallv, which requires the use of
 flattened arrays.
 """
-<<<<<<< HEAD
 import numpy as np, mpi4py.MPI, copy, os, re
-from enlib import enmap, utils
+from enlib import enmap, utils, zipper
 from astropy.wcs import WCS
-=======
-import numpy as np, mpi4py.MPI, copy
-from enlib import enmap, utils, zipper
->>>>>>> dfb6e6e9
 
 class Dmap:
 	"""Dmap - distributed enmap. After construction, its relevant members
